--- conflicted
+++ resolved
@@ -39,11 +39,7 @@
 pub fn create() -> impl DaemonPlugin {
     Devices {
         trigger: None,
-<<<<<<< HEAD
-        state: Arc::new(Mutex::new((None, State::Pending))),
-=======
         state: Arc::new(Mutex::new((None, State::Sent))),
->>>>>>> 138adbbb
     }
 }
 
