// Copyright (c) 2020 DDN. All rights reserved.
// Use of this source code is governed by a MIT-style
// license that can be found in the LICENSE file.

//! # `DaemonPlugins`
//!
//! Provides an extensible plugin interface for long-running plugins.
//!
//! `DaemonPlugin` is a trait that can be implemented by stateful plugins.
//! Each plugin is wrapped in a session which provides a connection guarantee with the IML manager.

pub mod action_runner;
pub mod daemon_plugin;
<<<<<<< HEAD
pub mod devices;
=======
pub mod device;
>>>>>>> 7caf1c86
pub mod ostpool;
pub mod postoffice;
pub mod stats;

pub use daemon_plugin::{
    get_plugin, plugin_registry, DaemonBox, DaemonPlugin, DaemonPlugins, Output, OutputValue,
};<|MERGE_RESOLUTION|>--- conflicted
+++ resolved
@@ -11,11 +11,7 @@
 
 pub mod action_runner;
 pub mod daemon_plugin;
-<<<<<<< HEAD
-pub mod devices;
-=======
 pub mod device;
->>>>>>> 7caf1c86
 pub mod ostpool;
 pub mod postoffice;
 pub mod stats;
