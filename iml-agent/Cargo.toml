[package]
name = "iml-agent"
version = "0.2.0"
authors = ["IML Team <iml@whamcloud.com>"]
edition = "2018"
description = "Core library for Integrated Manager for Lustre Agent"
license = "MIT"
repository = "https://github.com/whamcloud/integrated-manager-for-lustre/tree/master/iml-agent"

[dependencies]
byte-unit = "=2.1"
bytes = "0.5"
chrono = "0.4"
<<<<<<< HEAD
device-types = "0.1.3"
console = "0.9"
=======
console = "0.10"
>>>>>>> 7caf1c86
dns-lookup = "1"
dotenv = "0.15"
elementtree = "0.5"
exitcode = "1.1"
futures = "0.3"
futures-util = "0.3"
http = "0.2"
iml-cmd = { path = "../iml-cmd", version = "0.2.0" }
iml-fs = { path = "../iml-fs", version = "0.2.0" }
iml-util = { path = "../iml-util", version = "0.2.0" }
iml-wire-types = { path = "../iml-wire-types", version = "0.2" }
inotify = "0.8"
lazy_static = "1.4.0"
libc = "0.2"
liblustreapi = { path = "../liblustreapi", version = "0.2" }
lustre_collector = "0.2.12"
native-tls = "0.2"
parking_lot = "0.9"
prettytable-rs = "0.8"
reqwest = { version = "0.10", features = ["default-tls", "native-tls", "json", "stream"] }
serde = { version = "1", features = ["derive"] }
serde_json = "1"
spinners = "1.2"
stream-cancel = "0.5"
strfmt = "0.1.6"
structopt = "0.3"
tokio = { version = "0.2", features = ["fs", "process", "macros", "net"] }
tokio-util = { version = "0.3", features = ["codec"] }
tracing = "0.1"
tracing-subscriber = "0.2"
url = "2.1"
uuid = { version = "0.7", features = ["v4"] }
v_hist = "0.1.2"
version-utils = { path = "../version-utils", version = "0.1.0" }

[dependencies.regex]
version = "1.3"
default-features = false
features = ["std"]

[dev-dependencies]
mockito = "0.23"
pretty_assertions = "0.6.1"
insta = "0.15"
tempfile = "3.1.0"

[[bin]]
name = "iml-agent-daemon"
path = "src/main.rs"

[[bin]]
name = "iml-agent"
path = "src/cli.rs"<|MERGE_RESOLUTION|>--- conflicted
+++ resolved
@@ -11,12 +11,7 @@
 byte-unit = "=2.1"
 bytes = "0.5"
 chrono = "0.4"
-<<<<<<< HEAD
-device-types = "0.1.3"
-console = "0.9"
-=======
 console = "0.10"
->>>>>>> 7caf1c86
 dns-lookup = "1"
 dotenv = "0.15"
 elementtree = "0.5"
