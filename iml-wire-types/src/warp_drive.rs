// Copyright (c) 2020 DDN. All rights reserved.
// Use of this source code is governed by a MIT-style
// license that can be found in the LICENSE file.

use crate::{
    db::{
<<<<<<< HEAD
        AuthGroupRecord, AuthUserGroupRecord, AuthUserRecord, ContentTypeRecord, DeviceHostRecord,
        DeviceRecord, Id, LnetConfigurationRecord, ManagedTargetMountRecord, OstPoolOstsRecord,
        OstPoolRecord, StratagemConfiguration, VolumeNodeRecord,
=======
        AuthGroupRecord, AuthUserGroupRecord, AuthUserRecord, ContentTypeRecord,
        CorosyncConfigurationRecord, Id, LnetConfigurationRecord, ManagedTargetMountRecord,
        OstPoolOstsRecord, OstPoolRecord, PacemakerConfigurationRecord, StratagemConfiguration,
        VolumeNodeRecord, VolumeRecord,
>>>>>>> 67052c91
    },
    Alert, CompositeId, EndpointNameSelf, Filesystem, Host, Label, LockChange, Target,
    TargetConfParam, ToCompositeId,
};
use im::{HashMap, HashSet};
use std::{
    hash::{BuildHasher, Hash},
    iter::FusedIterator,
    ops::Deref,
    sync::Arc,
};

/// This trait is to bring method `arc_values()` to the collections of
/// type HashMap<K, Arc<V>> to simplify iterating through the values.
/// Example:
/// ```rust,norun
///     use std::sync::Arc;
///     use im::HashMap;
///     use iml_wire_types::warp_drive::ArcValuesExt;
///
///     let hm: HashMap<i32, Arc<String>> = im::hashmap!(
///         1 => Arc::new("one".to_string()),
///         2 => Arc::new("two".to_string()),
///     );
///     let vals: Vec<&str> = hm.arc_values().map(|s| &s[..]).collect();
///     println!("values are: {:?}", vals);
/// ```
pub trait ArcValuesExt<K, V> {
    fn arc_values(&self) -> ArcValues<K, V>;
}

// the newtype around the iterator from the library
pub struct ArcValues<'a, K: 'a, V: 'a>(im::hashmap::Values<'a, K, Arc<V>>);

impl<'a, K, V, S> ArcValuesExt<K, V> for HashMap<K, Arc<V>, S>
where
    K: Hash + Eq + Copy,
    V: Clone,
    S: BuildHasher,
{
    fn arc_values(&self) -> ArcValues<K, V> {
        ArcValues(self.values())
    }
}

impl<'a, K, V> Iterator for ArcValues<'a, K, V> {
    type Item = &'a V;

    fn next(&mut self) -> Option<Self::Item> {
        self.0.next().map(|v| &**v)
    }

    fn size_hint(&self) -> (usize, Option<usize>) {
        self.0.size_hint()
    }
}

impl<'a, K, V> ExactSizeIterator for ArcValues<'a, K, V> {}

impl<'a, K, V> FusedIterator for ArcValues<'a, K, V> {}

fn hashmap_to_arc_hashmap<K, V>(hm: &HashMap<K, V>) -> HashMap<K, Arc<V>>
where
    K: Hash + Eq + Copy,
    V: Clone,
{
    hm.iter().map(|(k, v)| (*k, Arc::new(v.clone()))).collect()
}

fn arc_hashmap_to_hashmap<K, V>(hm: &HashMap<K, Arc<V>>) -> HashMap<K, V>
where
    K: Hash + Eq + Copy,
    V: Clone,
{
    hm.iter().map(|(k, v)| (*k, (**v).clone())).collect()
}

/// The current state of locks based on data from the locks queue
pub type Locks = HashMap<String, HashSet<LockChange>>;

#[derive(serde::Serialize, serde::Deserialize, Default, PartialEq, Clone, Debug)]
pub struct Cache {
<<<<<<< HEAD
=======
    pub content_type: HashMap<u32, ContentTypeRecord>,
    pub corosync_configuration: HashMap<u32, CorosyncConfigurationRecord>,
>>>>>>> 67052c91
    pub active_alert: HashMap<u32, Alert>,
    pub content_type: HashMap<u32, ContentTypeRecord>,
    pub device: HashMap<u32, DeviceRecord>,
    pub device_host: HashMap<u32, DeviceHostRecord>,
    pub filesystem: HashMap<u32, Filesystem>,
    pub group: HashMap<u32, AuthGroupRecord>,
    pub host: HashMap<u32, Host>,
    pub lnet_configuration: HashMap<u32, LnetConfigurationRecord>,
    pub managed_target_mount: HashMap<u32, ManagedTargetMountRecord>,
    pub ost_pool: HashMap<u32, OstPoolRecord>,
    pub ost_pool_osts: HashMap<u32, OstPoolOstsRecord>,
    pub stratagem_config: HashMap<u32, StratagemConfiguration>,
    pub target: HashMap<u32, Target<TargetConfParam>>,
    pub user: HashMap<u32, AuthUserRecord>,
    pub user_group: HashMap<u32, AuthUserGroupRecord>,
    pub pacemaker_configuration: HashMap<u32, PacemakerConfigurationRecord>,
    pub volume: HashMap<u32, VolumeRecord>,
    pub volume_node: HashMap<u32, VolumeNodeRecord>,
}

#[derive(Default, PartialEq, Clone, Debug)]
pub struct ArcCache {
<<<<<<< HEAD
=======
    pub content_type: HashMap<u32, Arc<ContentTypeRecord>>,
    pub corosync_configuration: HashMap<u32, Arc<CorosyncConfigurationRecord>>,
>>>>>>> 67052c91
    pub active_alert: HashMap<u32, Arc<Alert>>,
    pub content_type: HashMap<u32, Arc<ContentTypeRecord>>,
    pub device: HashMap<u32, Arc<DeviceRecord>>,
    pub device_host: HashMap<u32, Arc<DeviceHostRecord>>,
    pub filesystem: HashMap<u32, Arc<Filesystem>>,
    pub group: HashMap<u32, Arc<AuthGroupRecord>>,
    pub host: HashMap<u32, Arc<Host>>,
    pub lnet_configuration: HashMap<u32, Arc<LnetConfigurationRecord>>,
    pub managed_target_mount: HashMap<u32, Arc<ManagedTargetMountRecord>>,
    pub ost_pool: HashMap<u32, Arc<OstPoolRecord>>,
    pub ost_pool_osts: HashMap<u32, Arc<OstPoolOstsRecord>>,
    pub pacemaker_configuration: HashMap<u32, Arc<PacemakerConfigurationRecord>>,
    pub stratagem_config: HashMap<u32, Arc<StratagemConfiguration>>,
    pub target: HashMap<u32, Arc<Target<TargetConfParam>>>,
    pub user: HashMap<u32, Arc<AuthUserRecord>>,
    pub user_group: HashMap<u32, Arc<AuthUserGroupRecord>>,
    pub volume: HashMap<u32, Arc<VolumeRecord>>,
    pub volume_node: HashMap<u32, Arc<VolumeNodeRecord>>,
}

impl Cache {
    /// Removes the record from the cache
    pub fn remove_record(&mut self, x: RecordId) -> bool {
        match x {
            RecordId::ActiveAlert(id) => self.active_alert.remove(&id).is_some(),
<<<<<<< HEAD
            RecordId::ContentType(id) => self.content_type.remove(&id).is_some(),
            RecordId::Device(id) => self.device.remove(&id).is_some(),
            RecordId::DeviceHost(id) => self.device_host.remove(&id).is_some(),
=======
            RecordId::CorosyncConfiguration(id) => {
                self.corosync_configuration.remove(&id).is_some()
            }
>>>>>>> 67052c91
            RecordId::Filesystem(id) => self.filesystem.remove(&id).is_some(),
            RecordId::Group(id) => self.group.remove(&id).is_some(),
            RecordId::Host(id) => self.host.remove(&id).is_some(),
            RecordId::LnetConfiguration(id) => self.lnet_configuration.remove(&id).is_some(),
            RecordId::ManagedTargetMount(id) => self.managed_target_mount.remove(&id).is_some(),
            RecordId::OstPool(id) => self.ost_pool.remove(&id).is_some(),
            RecordId::OstPoolOsts(id) => self.ost_pool_osts.remove(&id).is_some(),
            RecordId::PacemakerConfiguration(id) => {
                self.pacemaker_configuration.remove(&id).is_some()
            }
            RecordId::StratagemConfig(id) => self.stratagem_config.remove(&id).is_some(),
            RecordId::Target(id) => self.target.remove(&id).is_some(),
            RecordId::User(id) => self.user.remove(&id).is_some(),
            RecordId::UserGroup(id) => self.user_group.remove(&id).is_some(),
            RecordId::Volume(id) => self.volume.remove(&id).is_some(),
            RecordId::VolumeNode(id) => self.volume_node.remove(&id).is_some(),
        }
    }
    /// Inserts the record into the cache
    pub fn insert_record(&mut self, x: Record) {
        match x {
            Record::ActiveAlert(x) => {
                self.active_alert.insert(x.id, x);
            }
<<<<<<< HEAD
            Record::ContentType(x) => {
                self.content_type.insert(x.id(), x);
            }
            Record::Device(x) => {
                self.device.insert(x.id(), x);
            }
            Record::DeviceHost(x) => {
                self.device_host.insert(x.id(), x);
=======
            Record::CorosyncConfiguration(x) => {
                self.corosync_configuration.insert(x.id, x);
>>>>>>> 67052c91
            }
            Record::Filesystem(x) => {
                self.filesystem.insert(x.id, x);
            }
            Record::Host(x) => {
                self.host.insert(x.id, x);
            }
            Record::Group(x) => {
                self.group.insert(x.id, x);
            }
            Record::LnetConfiguration(x) => {
                self.lnet_configuration.insert(x.id(), x);
            }
            Record::ManagedTargetMount(x) => {
                self.managed_target_mount.insert(x.id(), x);
            }
            Record::OstPool(x) => {
                self.ost_pool.insert(x.id(), x);
            }
            Record::OstPoolOsts(x) => {
                self.ost_pool_osts.insert(x.id(), x);
            }
            Record::PacemakerConfiguration(x) => {
                self.pacemaker_configuration.insert(x.id, x);
            }
            Record::StratagemConfig(x) => {
                self.stratagem_config.insert(x.id(), x);
            }
            Record::Target(x) => {
                self.target.insert(x.id, x);
            }
            Record::User(x) => {
                self.user.insert(x.id, x);
            }
            Record::UserGroup(x) => {
                self.user_group.insert(x.id, x);
            }
            Record::Volume(x) => {
                self.volume.insert(x.id, x);
            }
            Record::VolumeNode(x) => {
                self.volume_node.insert(x.id(), x);
            }
        }
    }
}

/// A `Record` with it's concrete type erased.
/// The returned item implements the `Label` and `EndpointName`
/// traits.
pub trait ErasedRecord: Label + EndpointNameSelf + Id + core::fmt::Debug {}
impl<T: Label + EndpointNameSelf + Id + ToCompositeId + core::fmt::Debug> ErasedRecord for T {}

fn erase(x: Arc<impl ErasedRecord + 'static>) -> Arc<dyn ErasedRecord> {
    x
}

impl ArcCache {
    /// Removes the record from the arc cache
    pub fn remove_record(&mut self, x: RecordId) -> bool {
        match x {
            RecordId::ActiveAlert(id) => self.active_alert.remove(&id).is_some(),
<<<<<<< HEAD
            RecordId::ContentType(id) => self.content_type.remove(&id).is_some(),
            RecordId::Device(id) => self.device.remove(&id).is_some(),
            RecordId::DeviceHost(id) => self.device_host.remove(&id).is_some(),
=======
            RecordId::CorosyncConfiguration(id) => {
                self.corosync_configuration.remove(&id).is_some()
            }
>>>>>>> 67052c91
            RecordId::Filesystem(id) => self.filesystem.remove(&id).is_some(),
            RecordId::Group(id) => self.group.remove(&id).is_some(),
            RecordId::Host(id) => self.host.remove(&id).is_some(),
            RecordId::LnetConfiguration(id) => self.lnet_configuration.remove(&id).is_some(),
            RecordId::ManagedTargetMount(id) => self.managed_target_mount.remove(&id).is_some(),
            RecordId::OstPool(id) => self.ost_pool.remove(&id).is_some(),
            RecordId::OstPoolOsts(id) => self.ost_pool_osts.remove(&id).is_some(),
            RecordId::PacemakerConfiguration(id) => {
                self.pacemaker_configuration.remove(&id).is_some()
            }
            RecordId::StratagemConfig(id) => self.stratagem_config.remove(&id).is_some(),
            RecordId::Target(id) => self.target.remove(&id).is_some(),
            RecordId::User(id) => self.user.remove(&id).is_some(),
            RecordId::UserGroup(id) => self.user_group.remove(&id).is_some(),
            RecordId::Volume(id) => self.volume.remove(&id).is_some(),
            RecordId::VolumeNode(id) => self.volume_node.remove(&id).is_some(),
        }
    }
    /// Inserts the record into the cache
    pub fn insert_record(&mut self, x: Record) {
        match x {
            Record::ActiveAlert(x) => {
                self.active_alert.insert(x.id, Arc::new(x));
            }
<<<<<<< HEAD
            Record::ContentType(x) => {
                self.content_type.insert(x.id(), Arc::new(x));
            }
            Record::Device(x) => {
                self.device.insert(x.id(), Arc::new(x));
            }
            Record::DeviceHost(x) => {
                self.device_host.insert(x.id(), Arc::new(x));
=======
            Record::CorosyncConfiguration(x) => {
                self.corosync_configuration.insert(x.id, Arc::new(x));
>>>>>>> 67052c91
            }
            Record::Filesystem(x) => {
                self.filesystem.insert(x.id, Arc::new(x));
            }
            Record::Group(x) => {
                self.group.insert(x.id, Arc::new(x));
            }
            Record::Host(x) => {
                self.host.insert(x.id, Arc::new(x));
            }
            Record::LnetConfiguration(x) => {
                self.lnet_configuration.insert(x.id(), Arc::new(x));
            }
            Record::ManagedTargetMount(x) => {
                self.managed_target_mount.insert(x.id(), Arc::new(x));
            }
            Record::OstPool(x) => {
                self.ost_pool.insert(x.id(), Arc::new(x));
            }
            Record::OstPoolOsts(x) => {
                self.ost_pool_osts.insert(x.id(), Arc::new(x));
            }
            Record::PacemakerConfiguration(x) => {
                self.pacemaker_configuration.insert(x.id, Arc::new(x));
            }
            Record::StratagemConfig(x) => {
                self.stratagem_config.insert(x.id(), Arc::new(x));
            }
            Record::Target(x) => {
                self.target.insert(x.id, Arc::new(x));
            }
            Record::User(x) => {
                self.user.insert(x.id, Arc::new(x));
            }
            Record::UserGroup(x) => {
                self.user_group.insert(x.id, Arc::new(x));
            }
            Record::Volume(x) => {
                self.volume.insert(x.id, Arc::new(x));
            }
            Record::VolumeNode(x) => {
                self.volume_node.insert(x.id(), Arc::new(x));
            }
        }
    }
    /// Given a `CompositeId`, returns an `ErasedRecord` if
    /// a matching one exists.
    pub fn get_erased_record(&self, composite_id: &CompositeId) -> Option<Arc<dyn ErasedRecord>> {
        let content_type = self.content_type.get(&composite_id.0)?;

        match content_type.model.as_ref() {
            "managedfilesystem" => self.filesystem.get(&composite_id.1).cloned().map(erase),
            "managedhost" => self.host.get(&composite_id.1).cloned().map(erase),
            "lnetconfiguration" => self
                .lnet_configuration
                .get(&composite_id.1)
                .cloned()
                .map(erase),
            "pacemakerconfiguration" => self
                .pacemaker_configuration
                .get(&composite_id.1)
                .cloned()
                .map(erase),
            "corosync2configuration" => self
                .corosync_configuration
                .get(&composite_id.1)
                .cloned()
                .map(erase),
            "managedtarget" | "managedost" | "managedmdt" | "managedmgt" | "managedmgs" => {
                self.target.get(&composite_id.1).cloned().map(erase)
            }
            "device" => self.device.get(&composite_id.1).cloned().map(erase),
            "devicehost" => self.device_host.get(&composite_id.1).cloned().map(erase),
            _ => None,
        }
    }
}

impl From<&Cache> for ArcCache {
    fn from(cache: &Cache) -> Self {
        Self {
<<<<<<< HEAD
=======
            content_type: hashmap_to_arc_hashmap(&cache.content_type),
            corosync_configuration: hashmap_to_arc_hashmap(&cache.corosync_configuration),
>>>>>>> 67052c91
            active_alert: hashmap_to_arc_hashmap(&cache.active_alert),
            content_type: hashmap_to_arc_hashmap(&cache.content_type),
            device: hashmap_to_arc_hashmap(&cache.device),
            device_host: hashmap_to_arc_hashmap(&cache.device_host),
            filesystem: hashmap_to_arc_hashmap(&cache.filesystem),
            group: hashmap_to_arc_hashmap(&cache.group),
            host: hashmap_to_arc_hashmap(&cache.host),
            lnet_configuration: hashmap_to_arc_hashmap(&cache.lnet_configuration),
            managed_target_mount: hashmap_to_arc_hashmap(&cache.managed_target_mount),
            ost_pool: hashmap_to_arc_hashmap(&cache.ost_pool),
            ost_pool_osts: hashmap_to_arc_hashmap(&cache.ost_pool_osts),
            pacemaker_configuration: hashmap_to_arc_hashmap(&cache.pacemaker_configuration),
            stratagem_config: hashmap_to_arc_hashmap(&cache.stratagem_config),
            target: hashmap_to_arc_hashmap(&cache.target),
            user: hashmap_to_arc_hashmap(&cache.user),
            user_group: hashmap_to_arc_hashmap(&cache.user_group),
            volume: hashmap_to_arc_hashmap(&cache.volume),
            volume_node: hashmap_to_arc_hashmap(&cache.volume_node),
        }
    }
}

impl From<&ArcCache> for Cache {
    fn from(cache: &ArcCache) -> Self {
        Self {
<<<<<<< HEAD
=======
            content_type: arc_hashmap_to_hashmap(&cache.content_type),
            corosync_configuration: arc_hashmap_to_hashmap(&cache.corosync_configuration),
>>>>>>> 67052c91
            active_alert: arc_hashmap_to_hashmap(&cache.active_alert),
            content_type: arc_hashmap_to_hashmap(&cache.content_type),
            device: arc_hashmap_to_hashmap(&cache.device),
            device_host: arc_hashmap_to_hashmap(&cache.device_host),
            filesystem: arc_hashmap_to_hashmap(&cache.filesystem),
            group: arc_hashmap_to_hashmap(&cache.group),
            host: arc_hashmap_to_hashmap(&cache.host),
            lnet_configuration: arc_hashmap_to_hashmap(&cache.lnet_configuration),
            managed_target_mount: arc_hashmap_to_hashmap(&cache.managed_target_mount),
            ost_pool: arc_hashmap_to_hashmap(&cache.ost_pool),
            ost_pool_osts: arc_hashmap_to_hashmap(&cache.ost_pool_osts),
            pacemaker_configuration: arc_hashmap_to_hashmap(&cache.pacemaker_configuration),
            stratagem_config: arc_hashmap_to_hashmap(&cache.stratagem_config),
            target: arc_hashmap_to_hashmap(&cache.target),
            user: arc_hashmap_to_hashmap(&cache.user),
            user_group: arc_hashmap_to_hashmap(&cache.user_group),
            volume: arc_hashmap_to_hashmap(&cache.volume),
            volume_node: arc_hashmap_to_hashmap(&cache.volume_node),
        }
    }
}

#[allow(clippy::large_enum_variant)]
#[derive(serde::Serialize, serde::Deserialize, Debug, Clone)]
#[serde(tag = "tag", content = "payload")]
pub enum Record {
    ActiveAlert(Alert),
    ContentType(ContentTypeRecord),
<<<<<<< HEAD
    Device(DeviceRecord),
    DeviceHost(DeviceHostRecord),
=======
    CorosyncConfiguration(CorosyncConfigurationRecord),
>>>>>>> 67052c91
    Filesystem(Filesystem),
    Group(AuthGroupRecord),
    Host(Host),
    LnetConfiguration(LnetConfigurationRecord),
    ManagedTargetMount(ManagedTargetMountRecord),
    OstPool(OstPoolRecord),
    OstPoolOsts(OstPoolOstsRecord),
    PacemakerConfiguration(PacemakerConfigurationRecord),
    StratagemConfig(StratagemConfiguration),
    Target(Target<TargetConfParam>),
    User(AuthUserRecord),
    UserGroup(AuthUserGroupRecord),
    Volume(VolumeRecord),
    VolumeNode(VolumeNodeRecord),
}

#[derive(Debug, Clone)]
pub enum ArcRecord {
    ActiveAlert(Arc<Alert>),
    ContentType(Arc<ContentTypeRecord>),
    CorosyncConfiguration(Arc<CorosyncConfigurationRecord>),
    Filesystem(Arc<Filesystem>),
    Group(Arc<AuthGroupRecord>),
    Host(Arc<Host>),
    LnetConfiguration(Arc<LnetConfigurationRecord>),
    ManagedTargetMount(Arc<ManagedTargetMountRecord>),
    OstPool(Arc<OstPoolRecord>),
    OstPoolOsts(Arc<OstPoolOstsRecord>),
    PacemakerConfiguration(Arc<PacemakerConfigurationRecord>),
    StratagemConfig(Arc<StratagemConfiguration>),
    Target(Arc<Target<TargetConfParam>>),
    User(Arc<AuthUserRecord>),
    UserGroup(Arc<AuthUserGroupRecord>),
    Volume(Arc<VolumeRecord>),
    VolumeNode(Arc<VolumeNodeRecord>),
}

impl From<Record> for ArcRecord {
    fn from(record: Record) -> Self {
        match record {
            Record::ActiveAlert(x) => Self::ActiveAlert(Arc::new(x)),
            Record::ContentType(x) => Self::ContentType(Arc::new(x)),
            Record::CorosyncConfiguration(x) => Self::CorosyncConfiguration(Arc::new(x)),
            Record::Filesystem(x) => Self::Filesystem(Arc::new(x)),
            Record::Group(x) => Self::Group(Arc::new(x)),
            Record::Host(x) => Self::Host(Arc::new(x)),
            Record::LnetConfiguration(x) => Self::LnetConfiguration(Arc::new(x)),
            Record::ManagedTargetMount(x) => Self::ManagedTargetMount(Arc::new(x)),
            Record::OstPool(x) => Self::OstPool(Arc::new(x)),
            Record::OstPoolOsts(x) => Self::OstPoolOsts(Arc::new(x)),
            Record::PacemakerConfiguration(x) => Self::PacemakerConfiguration(Arc::new(x)),
            Record::StratagemConfig(x) => Self::StratagemConfig(Arc::new(x)),
            Record::Target(x) => Self::Target(Arc::new(x)),
            Record::User(x) => Self::User(Arc::new(x)),
            Record::UserGroup(x) => Self::UserGroup(Arc::new(x)),
            Record::Volume(x) => Self::Volume(Arc::new(x)),
            Record::VolumeNode(x) => Self::VolumeNode(Arc::new(x)),
        }
    }
}

#[derive(Clone, Copy, Debug, Hash, PartialEq, Eq, serde::Deserialize, serde::Serialize)]
#[serde(tag = "tag", content = "payload")]
pub enum RecordId {
    ActiveAlert(u32),
    ContentType(u32),
<<<<<<< HEAD
    Device(u32),
    DeviceHost(u32),
=======
    CorosyncConfiguration(u32),
>>>>>>> 67052c91
    Filesystem(u32),
    Group(u32),
    Host(u32),
    LnetConfiguration(u32),
    ManagedTargetMount(u32),
    OstPool(u32),
    OstPoolOsts(u32),
    PacemakerConfiguration(u32),
    StratagemConfig(u32),
    Target(u32),
    User(u32),
    UserGroup(u32),
    Volume(u32),
    VolumeNode(u32),
}

impl Deref for RecordId {
    type Target = u32;

    fn deref(&self) -> &u32 {
        match self {
            Self::ActiveAlert(x)
            | Self::ContentType(x)
<<<<<<< HEAD
            | Self::Device(x)
            | Self::DeviceHost(x)
=======
            | Self::CorosyncConfiguration(x)
>>>>>>> 67052c91
            | Self::Filesystem(x)
            | Self::Group(x)
            | Self::Host(x)
            | Self::LnetConfiguration(x)
            | Self::ManagedTargetMount(x)
            | Self::OstPool(x)
            | Self::OstPoolOsts(x)
            | Self::PacemakerConfiguration(x)
            | Self::StratagemConfig(x)
            | Self::Target(x)
            | Self::User(x)
            | Self::UserGroup(x)
            | Self::Volume(x)
            | Self::VolumeNode(x) => x,
        }
    }
}

#[allow(clippy::large_enum_variant)]
#[derive(Debug, serde::Serialize, serde::Deserialize, Clone)]
#[serde(tag = "tag", content = "payload")]
pub enum RecordChange {
    Update(Record),
    Delete(RecordId),
}

/// Message variants.
#[allow(clippy::large_enum_variant)]
#[derive(serde::Serialize, serde::Deserialize, Clone, Debug)]
#[serde(tag = "tag", content = "payload")]
pub enum Message {
    Locks(Locks),
    Records(Cache),
    RecordChange(RecordChange),
}

#[cfg(test)]
mod tests {
    use crate::{
        db::{OstPoolOstsRecord, OstPoolRecord},
        warp_drive::{ArcCache, ArcValuesExt, Cache},
    };
    use std::sync::Arc;

    #[test]
    fn test_cache_conversions() {
        let c0: Cache = get_cache();
        let c1: ArcCache = (&c0).into(); // From<&Cache> for ArcCache
        let c0_again: Cache = (&c1).into(); // From<&ArcCache> for Cache

        let mut c2: ArcCache = c1.clone();
        let mut c3: ArcCache = c2.clone();

        let rec1 = Arc::new(OstPoolOstsRecord {
            id: 1,
            ostpool_id: 1,
            managedost_id: 1,
        });
        let rec2 = Arc::new(OstPoolOstsRecord {
            id: 2,
            ostpool_id: 2,
            managedost_id: 2,
        });
        let rec18 = Arc::clone(&c1.ost_pool_osts.get(&18).unwrap());
        let rec19 = Arc::clone(&c1.ost_pool_osts.get(&19).unwrap());

        c2.ost_pool_osts.insert(1, Arc::clone(&rec1));
        c3.ost_pool_osts.insert(2, Arc::clone(&rec2));

        // The entries to c2 and c3 are added independently despite sharing the same "body"
        assert_eq!(
            c1.ost_pool_osts,
            im::hashmap!(18 => Arc::clone(&rec18), 19 => Arc::clone(&rec19))
        );
        assert_eq!(
            c2.ost_pool_osts,
            im::hashmap!(18 => Arc::clone(&rec18), 19 => Arc::clone(&rec19), 1 => rec1)
        );
        assert_eq!(
            c3.ost_pool_osts,
            im::hashmap!(18 => Arc::clone(&rec18), 19 => Arc::clone(&rec19), 2 => rec2)
        );
        // the original cache and the cache - conversion result - should be equal
        assert_eq!(c0, c0_again);
    }

    #[test]
    fn test_arc_values() {
        let cache: ArcCache = (&get_cache()).into();

        let osts: Vec<&OstPoolOstsRecord> = cache.ost_pool_osts.values().map(|x| &**x).collect();
        let osts2: Vec<&OstPoolOstsRecord> = cache.ost_pool_osts.arc_values().collect();
        assert_eq!(osts, osts2);
    }

    fn get_cache() -> Cache {
        let mut cache: Cache = Default::default();
        cache.ost_pool.insert(
            18,
            OstPoolRecord {
                id: 18,
                name: "pool".to_string(),
                filesystem_id: 1,
                not_deleted: Some(true),
                content_type_id: Some(41),
            },
        );
        cache.ost_pool_osts.insert(
            18,
            OstPoolOstsRecord {
                id: 18,
                ostpool_id: 18,
                managedost_id: 13,
            },
        );
        cache.ost_pool_osts.insert(
            19,
            OstPoolOstsRecord {
                id: 19,
                ostpool_id: 18,
                managedost_id: 14,
            },
        );
        cache
    }
}<|MERGE_RESOLUTION|>--- conflicted
+++ resolved
@@ -4,16 +4,10 @@
 
 use crate::{
     db::{
-<<<<<<< HEAD
-        AuthGroupRecord, AuthUserGroupRecord, AuthUserRecord, ContentTypeRecord, DeviceHostRecord,
-        DeviceRecord, Id, LnetConfigurationRecord, ManagedTargetMountRecord, OstPoolOstsRecord,
-        OstPoolRecord, StratagemConfiguration, VolumeNodeRecord,
-=======
         AuthGroupRecord, AuthUserGroupRecord, AuthUserRecord, ContentTypeRecord,
-        CorosyncConfigurationRecord, Id, LnetConfigurationRecord, ManagedTargetMountRecord,
-        OstPoolOstsRecord, OstPoolRecord, PacemakerConfigurationRecord, StratagemConfiguration,
-        VolumeNodeRecord, VolumeRecord,
->>>>>>> 67052c91
+        CorosyncConfigurationRecord, DeviceHostRecord, DeviceRecord, Id, LnetConfigurationRecord,
+        ManagedTargetMountRecord, OstPoolOstsRecord, OstPoolRecord, PacemakerConfigurationRecord,
+        StratagemConfiguration, VolumeNodeRecord, VolumeRecord,
     },
     Alert, CompositeId, EndpointNameSelf, Filesystem, Host, Label, LockChange, Target,
     TargetConfParam, ToCompositeId,
@@ -96,13 +90,9 @@
 
 #[derive(serde::Serialize, serde::Deserialize, Default, PartialEq, Clone, Debug)]
 pub struct Cache {
-<<<<<<< HEAD
-=======
+    pub active_alert: HashMap<u32, Alert>,
     pub content_type: HashMap<u32, ContentTypeRecord>,
     pub corosync_configuration: HashMap<u32, CorosyncConfigurationRecord>,
->>>>>>> 67052c91
-    pub active_alert: HashMap<u32, Alert>,
-    pub content_type: HashMap<u32, ContentTypeRecord>,
     pub device: HashMap<u32, DeviceRecord>,
     pub device_host: HashMap<u32, DeviceHostRecord>,
     pub filesystem: HashMap<u32, Filesystem>,
@@ -123,13 +113,9 @@
 
 #[derive(Default, PartialEq, Clone, Debug)]
 pub struct ArcCache {
-<<<<<<< HEAD
-=======
+    pub active_alert: HashMap<u32, Arc<Alert>>,
     pub content_type: HashMap<u32, Arc<ContentTypeRecord>>,
     pub corosync_configuration: HashMap<u32, Arc<CorosyncConfigurationRecord>>,
->>>>>>> 67052c91
-    pub active_alert: HashMap<u32, Arc<Alert>>,
-    pub content_type: HashMap<u32, Arc<ContentTypeRecord>>,
     pub device: HashMap<u32, Arc<DeviceRecord>>,
     pub device_host: HashMap<u32, Arc<DeviceHostRecord>>,
     pub filesystem: HashMap<u32, Arc<Filesystem>>,
@@ -153,15 +139,12 @@
     pub fn remove_record(&mut self, x: RecordId) -> bool {
         match x {
             RecordId::ActiveAlert(id) => self.active_alert.remove(&id).is_some(),
-<<<<<<< HEAD
             RecordId::ContentType(id) => self.content_type.remove(&id).is_some(),
             RecordId::Device(id) => self.device.remove(&id).is_some(),
             RecordId::DeviceHost(id) => self.device_host.remove(&id).is_some(),
-=======
             RecordId::CorosyncConfiguration(id) => {
                 self.corosync_configuration.remove(&id).is_some()
             }
->>>>>>> 67052c91
             RecordId::Filesystem(id) => self.filesystem.remove(&id).is_some(),
             RecordId::Group(id) => self.group.remove(&id).is_some(),
             RecordId::Host(id) => self.host.remove(&id).is_some(),
@@ -186,7 +169,6 @@
             Record::ActiveAlert(x) => {
                 self.active_alert.insert(x.id, x);
             }
-<<<<<<< HEAD
             Record::ContentType(x) => {
                 self.content_type.insert(x.id(), x);
             }
@@ -195,10 +177,9 @@
             }
             Record::DeviceHost(x) => {
                 self.device_host.insert(x.id(), x);
-=======
+            }
             Record::CorosyncConfiguration(x) => {
                 self.corosync_configuration.insert(x.id, x);
->>>>>>> 67052c91
             }
             Record::Filesystem(x) => {
                 self.filesystem.insert(x.id, x);
@@ -261,15 +242,12 @@
     pub fn remove_record(&mut self, x: RecordId) -> bool {
         match x {
             RecordId::ActiveAlert(id) => self.active_alert.remove(&id).is_some(),
-<<<<<<< HEAD
             RecordId::ContentType(id) => self.content_type.remove(&id).is_some(),
             RecordId::Device(id) => self.device.remove(&id).is_some(),
             RecordId::DeviceHost(id) => self.device_host.remove(&id).is_some(),
-=======
             RecordId::CorosyncConfiguration(id) => {
                 self.corosync_configuration.remove(&id).is_some()
             }
->>>>>>> 67052c91
             RecordId::Filesystem(id) => self.filesystem.remove(&id).is_some(),
             RecordId::Group(id) => self.group.remove(&id).is_some(),
             RecordId::Host(id) => self.host.remove(&id).is_some(),
@@ -294,7 +272,6 @@
             Record::ActiveAlert(x) => {
                 self.active_alert.insert(x.id, Arc::new(x));
             }
-<<<<<<< HEAD
             Record::ContentType(x) => {
                 self.content_type.insert(x.id(), Arc::new(x));
             }
@@ -303,10 +280,9 @@
             }
             Record::DeviceHost(x) => {
                 self.device_host.insert(x.id(), Arc::new(x));
-=======
+            }
             Record::CorosyncConfiguration(x) => {
                 self.corosync_configuration.insert(x.id, Arc::new(x));
->>>>>>> 67052c91
             }
             Record::Filesystem(x) => {
                 self.filesystem.insert(x.id, Arc::new(x));
@@ -388,13 +364,9 @@
 impl From<&Cache> for ArcCache {
     fn from(cache: &Cache) -> Self {
         Self {
-<<<<<<< HEAD
-=======
+            active_alert: hashmap_to_arc_hashmap(&cache.active_alert),
             content_type: hashmap_to_arc_hashmap(&cache.content_type),
             corosync_configuration: hashmap_to_arc_hashmap(&cache.corosync_configuration),
->>>>>>> 67052c91
-            active_alert: hashmap_to_arc_hashmap(&cache.active_alert),
-            content_type: hashmap_to_arc_hashmap(&cache.content_type),
             device: hashmap_to_arc_hashmap(&cache.device),
             device_host: hashmap_to_arc_hashmap(&cache.device_host),
             filesystem: hashmap_to_arc_hashmap(&cache.filesystem),
@@ -418,13 +390,9 @@
 impl From<&ArcCache> for Cache {
     fn from(cache: &ArcCache) -> Self {
         Self {
-<<<<<<< HEAD
-=======
+            active_alert: arc_hashmap_to_hashmap(&cache.active_alert),
             content_type: arc_hashmap_to_hashmap(&cache.content_type),
             corosync_configuration: arc_hashmap_to_hashmap(&cache.corosync_configuration),
->>>>>>> 67052c91
-            active_alert: arc_hashmap_to_hashmap(&cache.active_alert),
-            content_type: arc_hashmap_to_hashmap(&cache.content_type),
             device: arc_hashmap_to_hashmap(&cache.device),
             device_host: arc_hashmap_to_hashmap(&cache.device_host),
             filesystem: arc_hashmap_to_hashmap(&cache.filesystem),
@@ -451,12 +419,9 @@
 pub enum Record {
     ActiveAlert(Alert),
     ContentType(ContentTypeRecord),
-<<<<<<< HEAD
+    CorosyncConfiguration(CorosyncConfigurationRecord),
     Device(DeviceRecord),
     DeviceHost(DeviceHostRecord),
-=======
-    CorosyncConfiguration(CorosyncConfigurationRecord),
->>>>>>> 67052c91
     Filesystem(Filesystem),
     Group(AuthGroupRecord),
     Host(Host),
@@ -478,6 +443,8 @@
     ActiveAlert(Arc<Alert>),
     ContentType(Arc<ContentTypeRecord>),
     CorosyncConfiguration(Arc<CorosyncConfigurationRecord>),
+    Device(Arc<DeviceRecord>),
+    DeviceHost(Arc<DeviceHostRecord>),
     Filesystem(Arc<Filesystem>),
     Group(Arc<AuthGroupRecord>),
     Host(Arc<Host>),
@@ -500,6 +467,8 @@
             Record::ActiveAlert(x) => Self::ActiveAlert(Arc::new(x)),
             Record::ContentType(x) => Self::ContentType(Arc::new(x)),
             Record::CorosyncConfiguration(x) => Self::CorosyncConfiguration(Arc::new(x)),
+            Record::Device(x) => Self::Device(Arc::new(x)),
+            Record::DeviceHost(x) => Self::DeviceHost(Arc::new(x)),
             Record::Filesystem(x) => Self::Filesystem(Arc::new(x)),
             Record::Group(x) => Self::Group(Arc::new(x)),
             Record::Host(x) => Self::Host(Arc::new(x)),
@@ -523,12 +492,9 @@
 pub enum RecordId {
     ActiveAlert(u32),
     ContentType(u32),
-<<<<<<< HEAD
+    CorosyncConfiguration(u32),
     Device(u32),
     DeviceHost(u32),
-=======
-    CorosyncConfiguration(u32),
->>>>>>> 67052c91
     Filesystem(u32),
     Group(u32),
     Host(u32),
@@ -552,12 +518,9 @@
         match self {
             Self::ActiveAlert(x)
             | Self::ContentType(x)
-<<<<<<< HEAD
+            | Self::CorosyncConfiguration(x)
             | Self::Device(x)
             | Self::DeviceHost(x)
-=======
-            | Self::CorosyncConfiguration(x)
->>>>>>> 67052c91
             | Self::Filesystem(x)
             | Self::Group(x)
             | Self::Host(x)
