#
# ========================================================
# Copyright (c) 2012 Whamcloud, Inc.  All rights reserved.
# ========================================================


import errno
import os
import re
import libxml2
import tempfile

from chroma_agent.log import daemon_log, console_log
from chroma_agent.store import AgentStore
from chroma_agent import shell


def writeconf_target(device="", target_types=(), mgsnode=(), fsname="", failnode=(),
           servicenode=(), param={}, index=None, comment="", mountfsoptions="",
           network=(), erase_params=False, nomgs=False, writeconf=False,
           dryrun=False, verbose=False, quiet=False):
    # freeze a view of the namespace before we start messing with it
    args = dict(locals())
<<<<<<< HEAD
=======
    types = []
>>>>>>> 1a97c7d3
    options = []

    # Workaround for tunefs.lustre being sensitive to argument order:
    # erase-params has to come first or it overrides preceding options.
    # (LU-1462)
    early_flag_options = {
        'erase_params': '--erase-params'
    }
    for arg, val in early_flag_options.items():
        if args[arg]:
            options.append("%s" % val)

    tuple_options = ["target_types", "mgsnode", "failnode", "servicenode", "network"]
    for name in tuple_options:
        arg = args[name]
        # ensure that our tuple arguments are always tuples, and not strings
        if not hasattr(arg, "__iter__"):
            arg = (arg,)

        if name == "target_types":
            for type in arg:
                options.append("--%s" % type)
        else:
            if len(arg) > 0:
                options.append("--%s=%s" % (name, ",".join(arg)))

    dict_options = ["param"]
    for name in dict_options:
        arg = args[name]
        for key in arg:
            if arg[key] is not None:
                options.extend(["--%s" % name, "%s=%s" % (key, arg[key])])

    flag_options = {
        'nomgs': '--nomgs',
        'writeconf': '--writeconf',
        'dryrun': '--dryrun',
        'verbose': '--verbose',
        'quiet': '--quiet',
        }
    for arg in flag_options:
        if args[arg]:
            options.append("%s" % flag_options[arg])

    # everything else
    handled = set(flag_options.keys() + early_flag_options.keys() + tuple_options + dict_options)
    for name in set(args.keys()) - handled:
        if name == "device":
            continue
        value = args[name]
<<<<<<< HEAD
        if value:
            options.append("--%s=%s" % (name, value))
=======
        if value != '':
            options.append("--%s=%s" % (name, __sanitize_arg(value)))

    cmd = "tunefs.lustre %s %s %s" % (" ".join(types), " ".join(options), device)

    return ' '.join(cmd.split())


def mkfs(device="", target_types=(), mgsnode=(), fsname="", failnode=(),
         servicenode=(), param={}, index="", comment="", mountfsoptions="",
         network=(), backfstype="", device_size="", mkfsoptions="",
         reformat=False, stripe_count_hint="", iam_dir=False,
         dryrun=False, verbose=False, quiet=False):
    """Returns shell code for performing a mkfs.lustre operation on a
    block device."""

    # freeze a view of the namespace before we start messing with it
    args = dict(locals())
    types = []
    options = []

    tuple_options = ["target_types", "mgsnode", "failnode", "servicenode", "network"]
    for name in tuple_options:
        arg = args[name]
        # ensure that our tuple arguments are always tuples, and not strings
        if not hasattr(arg, "__iter__"):
            arg = (arg,)

        if name == "target_types":
            for type in arg:
                types.append("--%s" % type)
        elif name == 'mgsnode':
            for mgsnode in arg:
                options.append("--%s=%s" % (name, mgsnode))
        else:
            if len(arg) > 0:
                options.append("--%s=%s" % (name, ",".join(arg)))

    flag_options = {
        'dryrun': '--dryrun',
        'reformat': '--reformat',
        'iam_dir': '--iam-dir',
        'verbose': '--verbose',
        'quiet': '--quiet',
    }
    for arg in flag_options:
        if args[arg]:
            options.append("%s" % flag_options[arg])

    dict_options = ["param"]
    for name in dict_options:
        arg = args[name]
        for key in arg:
            if arg[key] is not None:
                options.append("--%s %s=%s" % (name, key, __sanitize_arg(arg[key])))

    # everything else
    handled = set(flag_options.keys() + tuple_options + dict_options)
    for name in set(args.keys()) - handled:
        if name == "device":
            continue
        value = args[name]
        if value != '':
            options.append("--%s=%s" % (name, __sanitize_arg(value)))

    cmd = "mkfs.lustre %s %s %s" % (" ".join(types), " ".join(options), device)
>>>>>>> 1a97c7d3

    shell.try_run(['tunefs.lustre'] + options + [device])


def get_resource_location(resource_name):
    try:
        rc, stdout, stderr = shell.run(['crm_resource', '--locate', '--resource', resource_name])
    except OSError:
        # Probably we're on a server without corosync
        return None

    if rc != 0:
        # We can't get the state of the resource, assume that means it's not running (maybe
        # it was unconfigured while we were running)
        return None
    elif len(stdout.strip()) == 0:
        return None
    else:
        try:
            # Amusingly (?) corosync will sometimes report that a target is running on more than one
            # node, by outputting a number of 'is running on' lines.
            # This happens while we are adding a target -- a separate process doing a get_resource_locations
            # sees one of these multi-line outputs from 'crm_resource --locate'
            # this actually shouldn't happen any more with HYD-514 fixed
            line_count = len(stdout.strip().split('\n'))
            if line_count > 1:
                return None

            node_name = re.search("^resource [^ ]+ is running on: (.*)$", stdout.strip()).group(1)
        except AttributeError:
            raise RuntimeError("Bad crm_resource output '%s'" % stdout.strip())
        return node_name


def get_resource_locations():
    """Parse `crm resource list` to identify where (if anywhere)
       resources (i.e. targets) are running."""

    try:
        from crm.cibstatus import CibStatus
    except ImportError:
        # Corosync not installed
        return None

    cs = CibStatus.getInstance()
    status = cs.get_status()
    if not status:
        # Corosync not running
        return None
    member_of_cluster = len(status.childNodes) > 0

    locations = {}
    rc, lines_text, stderr = shell.run(["crm_resource", "--list-cts"])
    if rc != 0:
        # Corosync not running
        return None

    for line in lines_text.split("\n"):
        if line.startswith("Resource:"):
            #    printf("Resource: %s %s %s %s %s %s %s %s %d %lld 0x%.16llx\n",
            #        crm_element_name(rsc->xml), rsc->id,
            #        rsc->clone_name?rsc->clone_name:rsc->id, rsc->parent?rsc->parent->id:"NA",
            #        rprov?rprov:"NA", rclass, rtype, host?host:"NA", needs_quorum, rsc->flags, rsc->flags);

            preamble, el_name, rsc_id, rsc_clone_name, parent, provider, klass, type, host, needs_quorum, flags_dec, flags_hex = line.split()
            if provider == "chroma" and klass == "ocf" and type == "Target":
                if host != "NA":
                    node = host
                else:
                    node = None
                locations[rsc_id] = node

    if not member_of_cluster:
        # I can only make positive statements
        # that a resource is running on this node, not negative statements
        # that it's not running at all
        locations = dict((k, v) for k, v in locations.items() if v is not None)

    return locations


def _cibadmin(command_args):
    from time import sleep

    # try at most, 100 times
    n = 100
    rc = 10

    while rc == 10 and n > 0:
        rc, stdout, stderr = shell.run(['cibadmin'] + command_args)
        if rc == 0:
            break
        sleep(1)
        n -= 1

    if rc != 0:
        raise RuntimeError("Error (%s) running 'cibadmin %s': '%s' '%s'" % \
                           (rc, command_args, stdout, stderr))

    return rc, stdout, stderr


def format_target(device="", target_types=(), mgsnode=(), fsname="", failnode=(),
         servicenode=(), param={}, index=None, comment="", mountfsoptions="",
         network=(), backfstype="", device_size="", mkfsoptions="",
         reformat=False, stripe_count_hint="", iam_dir=False,
         dryrun=False, verbose=False, quiet=False):
    """Perform a mkfs.lustre operation on a block device."""

    # freeze a view of the namespace before we start messing with it
    args = dict(locals())
    options = []

    tuple_options = ["target_types", "mgsnode", "failnode", "servicenode", "network"]
    for name in tuple_options:
        arg = args[name]
        # ensure that our tuple arguments are always tuples, and not strings
        if not hasattr(arg, "__iter__"):
            arg = (arg,)

        if name == "target_types":
            for type in arg:
                options.append("--%s" % type)
        elif name == 'mgsnode':
            for mgsnode in arg:
                options.append("--%s=%s" % (name, mgsnode))
        else:
            if len(arg) > 0:
                options.append("--%s=%s" % (name, ",".join(arg)))

    flag_options = {
        'dryrun': '--dryrun',
        'reformat': '--reformat',
        'iam_dir': '--iam-dir',
        'verbose': '--verbose',
        'quiet': '--quiet',
        }

    for arg in flag_options:
        if args[arg]:
            options.append("%s" % flag_options[arg])

    dict_options = ["param"]
    for name in dict_options:
        for key, value in args[name].items():
            if value is not None:
                options.extend(["--%s" % name, "%s=%s" % (key, value)])

    # everything else
    handled = set(flag_options.keys() + tuple_options + dict_options)
    for name in set(args.keys()) - handled:
        if name == "device":
            continue
        value = args[name]
        if value:
            options.append("--%s=%s" % (name, value))

    shell.try_run(['mkfs.lustre'] + options + [device])

    blkid_output = shell.try_run(["blkid", "-o", "value", "-s", "UUID", device])
    uuid = blkid_output.strip()

    dumpe2fs_output = shell.try_run(["dumpe2fs", "-h", device])
    inode_count = int(re.search("Inode count:\\s*(\\d+)$", dumpe2fs_output, re.MULTILINE).group(1))
    inode_size = int(re.search("Inode size:\\s*(\\d+)$", dumpe2fs_output, re.MULTILINE).group(1))

    return {
            'uuid': uuid,
            'inode_size': inode_size,
            'inode_count': inode_count
            }


def _mkdir_p_concurrent(path):
    # To cope with concurrent calls with a common sub-path, we have to do
    # this in two steps:
    #  1. Create the common portion (e.g. /mnt/whamfs/)
    #  2. Create the unique portion (e.g. /mnt/whamfs/ost0/)
    # If we tried to do a single os.makedirs, we could get an EEXIST when
    # colliding on the creation of the common portion and therefore miss
    # creating the unique portion.

    path = path.rstrip("/")

    def mkdir_silent(path):
        try:
            os.makedirs(path)
        except OSError, e:
            if e.errno == errno.EEXIST:
                pass
            else:
                raise e

    parent = os.path.split(path)[0]
    mkdir_silent(parent)
    mkdir_silent(path)


def register_target(mount_point, device):
    _mkdir_p_concurrent(mount_point)

    mount_args = ["mount", "-t", "lustre", device, mount_point]
    rc, stdout, stderr = shell.run(mount_args)
    if rc == 5:
        # HYD-1040: Sometimes we should retry on a failed registration
        shell.try_run(mount_args)
    elif rc != 0:
        raise RuntimeError("Error (%s) running '%s': '%s' '%s'" % (rc, " ".join(mount_args), stdout, stderr))

    shell.try_run(["umount", mount_point])

    blkid_output = shell.try_run(["blkid", "-c/dev/null", "-o", "value", "-s", "LABEL", device])

    return {'label': blkid_output.strip()}


def unconfigure_ha(primary, ha_label, uuid):
    _unconfigure_ha(primary, ha_label, uuid)


def _unconfigure_ha(primary, ha_label, uuid):
    if get_resource_location(ha_label):
        raise RuntimeError("cannot unconfigure-ha: %s is still running " % \
                           ha_label)

    if primary:
        rc, stdout, stderr = _cibadmin(["-D", "-X", "<rsc_location id=\"%s-primary\">" % ha_label])
        rc, stdout, stderr = _cibadmin(["-D", "-X", "<primitive id=\"%s\">" % ha_label])
        rc, stdout, stderr = shell.run(['crm_resource', '--cleanup', '--resource',
                       ha_label])

        if rc != 0 and rc != 234:
            raise RuntimeError("Error %s trying to cleanup resource %s" % (rc, ha_label))

    else:
        rc, stdout, stderr = _cibadmin(["-D", "-X", "<rsc_location id=\"%s-secondary\">" % ha_label])

    AgentStore.remove_target_info(uuid)


def configure_ha(primary, device, ha_label, uuid, mount_point):
    if primary:
        # If the target already exists with the same params, skip.
        # If it already exists with different params, that is an error
        rc, stdout, stderr = shell.run(["crm_resource", "-r", ha_label, "-g", "target"])
        if rc == 0:
            info = AgentStore.get_target_info(stdout.rstrip("\n"))
            if info['bdev'] == device and info['mntpt'] == mount_point:
                return
            else:
                raise RuntimeError("A resource with the name %s already exists" % ha_label)

    AgentStore.set_target_info(uuid, {"bdev": device, "mntpt": mount_point})

    if primary:
        tmp_f, tmp_name = tempfile.mkstemp()
        os.write(tmp_f, "<primitive class=\"ocf\" provider=\"chroma\" type=\"Target\" id=\"%s\">\
  <meta_attributes id=\"%s-meta_attributes\">\
    <nvpair name=\"target-role\" id=\"%s-meta_attributes-target-role\" value=\"Stopped\"/>\
  </meta_attributes>\
  <operations id=\"%s-operations\">\
    <op id=\"%s-monitor-120\" interval=\"120\" name=\"monitor\" timeout=\"60\"/>\
    <op id=\"%s-start-0\" interval=\"0\" name=\"start\" timeout=\"300\"/>\
    <op id=\"%s-stop-0\" interval=\"0\" name=\"stop\" timeout=\"300\"/>\
  </operations>\
  <instance_attributes id=\"%s-instance_attributes\">\
    <nvpair id=\"%s-instance_attributes-target\" name=\"target\" value=\"%s\"/>\
  </instance_attributes>\
</primitive>" % (ha_label, ha_label, ha_label, ha_label, ha_label,
            ha_label, ha_label, ha_label, ha_label, uuid))
        os.close(tmp_f)

        _cibadmin(["-o", "resources", "-C", "-x", "%s" % tmp_name])
        score = 20
        preference = "primary"
    else:
        score = 10
        preference = "secondary"

    rc, stdout, stderr = shell.run(['crm', '-D', 'plain', 'configure', 'show',
                                    '%s-%s' % (ha_label, preference)])
    out = stdout.rstrip("\n")

    node = os.uname()[1]

    if len(out) > 0:
        compare = "location %s-%s %s %s: %s" % (ha_label, preference,
                                                ha_label, score,
                                                node)
        if out == compare:
            return
        else:
            raise RuntimeError("A constraint with the name %s-%s already exists" % (ha_label, preference))

    rc, stdout, stderr = _cibadmin(["-o", "constraints", "-C", "-X", "<rsc_location id=\"%s-%s\" node=\"%s\" rsc=\"%s\" score=\"%s\"/>" % (ha_label,
                                  preference,
                                  node,
                                  ha_label, score)])

    _mkdir_p_concurrent(mount_point)


def _query_ha_targets():
    targets = {}

    rc, stdout, stderr = shell.run(['crm_resource', '-l'])
    if rc == 234:
        return targets
    elif rc != 0:
        raise RuntimeError("Error %s running crm_resource -l: %s %s" % (rc, stdout, stderr))
    else:
        for resource_id in stdout.split("\n"):
            if len(resource_id) < 1:
                continue

            target = {'ha_label': resource_id}
            raw_xml = "\n".join(shell.try_run(['crm_resource', '-r', resource_id, '-q']).split("\n")[2:])
            try:
                doc = libxml2.parseDoc(raw_xml)
                node = doc.xpathEval('//instance_attributes/nvpair[@name="target"]')[0]
                target['uuid'] = node.prop('value')
            except (ValueError, IndexError, libxml2.parserError):
                continue

            targets[resource_id] = target

        return targets


def mount_target(uuid):
    # these are called by the Target RA from corosync
    info = AgentStore.get_target_info(uuid)
    shell.try_run(['mount', '-t', 'lustre', info['bdev'], info['mntpt']])


def unmount_target(uuid):
    info = AgentStore.get_target_info(uuid)
    shell.try_run(["umount", info['bdev']])


def start_target(ha_label):
    from time import sleep
    # do a cleanup first, just to clear any previously errored state
    shell.try_run(['crm', 'resource', 'cleanup', ha_label])
    shell.try_run(['crm_resource', '-r', ha_label, '-p', 'target-role',
                   '-m', '-v', 'Started'])

    # now wait for it to start
    # FIXME: this may break on non-english systems or new versions of pacemaker
    timeout = 100
    n = 0
    while n < timeout:
        stdout = shell.try_run("crm resource status %s 2>&1" % ha_label, shell=True)
        if stdout.startswith("resource %s is running on:" % ha_label):
            break
        sleep(1)
        n += 1

    # and make sure it didn't start but (the RA) fail(ed)
    stdout = shell.try_run(['crm', 'status'])

    failed = True
    for line in stdout.split("\n"):
        if line.startswith(" %s" % ha_label):
            if line.find("FAILED") < 0:
                failed = False

    if failed:
        # try to leave things in a sane state for a failed mount
        shell.try_run(['crm_resource', '-r', ha_label, '-p',
                       'target-role', '-m', '-v', 'Stopped'])
        raise RuntimeError("failed to start target %s" % ha_label)
    else:
        location = get_resource_location(ha_label)
        if not location:
            raise RuntimeError("Started %s but now can't locate it!" % ha_label)
        return {'location': location}


def stop_target(ha_label):
    _stop_target(ha_label)


def _stop_target(ha_label):
    from time import sleep
    shell.try_run(['crm_resource', '-r', ha_label, '-p', 'target-role',
                  '-m', '-v', 'Stopped'])

    # now wait for it
    # FIXME: this may break on non-english systems or new versions of pacemaker
    timeout = 100
    n = 0
    while n < timeout:
        stdout = shell.try_run("crm resource status %s 2>&1" % ha_label,
                               shell=True)
        if stdout.find("is NOT running") > -1:
            break
        sleep(1)
        n += 1

    if n == timeout:
        raise RuntimeError("failed to stop target %s" % ha_label)


# common plumbing for failover/failback
def _move_target(target_label, dest_node):
    from time import sleep
    stdout = shell.try_run("crm_resource --resource %s --move --node %s 2>&1" % \
                           (target_label, dest_node), shell = True)

    if stdout.find("%s is already active on %s\n" % \
                   (target_label, dest_node)) > -1:
        return

    # now wait for it to complete its move
    timeout = 100
    n = 0
    migrated = False
    while n < timeout:
        if get_resource_location(target_label) == dest_node:
            migrated = True
            break
        sleep(1)
        n += 1

    # now delete the constraint that crm resource move created
    shell.try_run(["crm", "configure", "delete", "cli-prefer-%s" % target_label])
    if not migrated:
        raise RuntimeError("failed to fail back target %s" % target_label)


def failover_target(ha_label):
    """
    Fail a target over to its secondary node
    """
    stdout = shell.try_run(["crm", "configure", "show", "%s-secondary" % ha_label])
    secondary = stdout[stdout.rfind(' ') + 1:-1]
    return _move_target(ha_label, secondary)


def failback_target(ha_label):
    """
    Fail a target back to its primary node
    """
    stdout = shell.try_run(["crm", "configure", "show", "%s-primary" % ha_label])
    primary = stdout[stdout.rfind(' ') + 1:-1]
    return _move_target(ha_label, primary)


# FIXME: these appear to be unused, remove?
#def migrate_target(ha_label, node):
#    # a migration scores at 500 to force it higher than stickiness
#    score = 500
#    shell.try_run(["crm", "configure", "location", "%s-migrated" % ha_label, ha_label, "%s:" % score, "%s" % node])
#
#    shell.try_run(['crm_resource', '-r', ha_label, '-p', 'target-role',
#                   '-m', '-v', 'Stopped'])
#    shell.try_run(['crm_resource', '-r', ha_label, '-p', 'target-role',
#                   '-m', '-v', 'Started'])
#
#
#def unmigrate_target(ha_label):
#    from time import sleep
#
#    # just remove the migration constraint
#    shell.try_run(['crm', 'configure', 'delete', '%s-migrated' % ha_label])
#    sleep(1)
#
#    shell.try_run(['crm_resource', '-r', ha_label, '-p', 'target-role',
#                   '-m', '-v', 'Stopped'])
#    shell.try_run(['crm_resource', '-r', ha_label, '-p', 'target-role',
#                   '-m', '-v', 'Started'])


def target_running(uuid):
    from os import _exit
    from chroma_agent.utils import Mounts
    try:
        info = AgentStore.get_target_info(uuid)
    except:
        # it can't possibly be running here if the AgentStore entry for
        # it doesn't even exist
        _exit(1)

    def devices_match(a, b):
        return os.stat(a).st_ino == os.stat(b).st_ino

    mounts = Mounts()
    for device, mntpnt, fstype in mounts.all():
        if mntpnt == info['mntpt'] and devices_match(device, info['bdev']):
            _exit(0)

    _exit(1)


def clear_targets(force = False):
    if not force:
        from os import _exit
        import textwrap
        warning = """
        clear-targets will forcibly unmount and unconfigure all Lustre targets
        on EVERY node in this HA domain.  This is an irreversible and
        potentially very destructive operation.  Data loss may occur.  Please
        do not use it unless you fully understand the consequences!  If you
        are sure that this command does what you intend to do, then you must
        supply the --force flag to avoid seeing this message.
        """
        console_log.warn(textwrap.fill(textwrap.dedent(warning)))
        _exit(1)

    for resource, attrs in _query_ha_targets().items():
        console_log.info("Stopping %s" % resource)
        _stop_target(attrs['ha_label'])
        console_log.info("Unconfiguring %s" % resource)
        _unconfigure_ha(True, attrs['ha_label'], attrs['uuid'])


def purge_configuration(device, filesystem_name):
    ls = shell.try_run(["debugfs", "-w", "-R", "ls -l CONFIGS/", device])

    victims = []
    for line in ls.split("\n"):
        try:
            name = line.split()[8]
        except IndexError:
            continue

        if name.startswith("%s-" % filesystem_name):
            victims.append(name)

    daemon_log.info("Purging config files: %s" % victims)

    for victim in victims:
        shell.try_run(["debugfs", "-w", "-R", "rm CONFIGS/%s" % victim, device])


ACTIONS = [purge_configuration, register_target, configure_ha,
           unconfigure_ha, mount_target, unmount_target,
           start_target, stop_target, format_target,
           writeconf_target, failback_target,
           failover_target, target_running,
           #migrate_target, unmigrate_target,
           clear_targets]<|MERGE_RESOLUTION|>--- conflicted
+++ resolved
@@ -21,10 +21,7 @@
            dryrun=False, verbose=False, quiet=False):
     # freeze a view of the namespace before we start messing with it
     args = dict(locals())
-<<<<<<< HEAD
-=======
-    types = []
->>>>>>> 1a97c7d3
+
     options = []
 
     # Workaround for tunefs.lustre being sensitive to argument order:
@@ -75,77 +72,9 @@
         if name == "device":
             continue
         value = args[name]
-<<<<<<< HEAD
+
         if value:
             options.append("--%s=%s" % (name, value))
-=======
-        if value != '':
-            options.append("--%s=%s" % (name, __sanitize_arg(value)))
-
-    cmd = "tunefs.lustre %s %s %s" % (" ".join(types), " ".join(options), device)
-
-    return ' '.join(cmd.split())
-
-
-def mkfs(device="", target_types=(), mgsnode=(), fsname="", failnode=(),
-         servicenode=(), param={}, index="", comment="", mountfsoptions="",
-         network=(), backfstype="", device_size="", mkfsoptions="",
-         reformat=False, stripe_count_hint="", iam_dir=False,
-         dryrun=False, verbose=False, quiet=False):
-    """Returns shell code for performing a mkfs.lustre operation on a
-    block device."""
-
-    # freeze a view of the namespace before we start messing with it
-    args = dict(locals())
-    types = []
-    options = []
-
-    tuple_options = ["target_types", "mgsnode", "failnode", "servicenode", "network"]
-    for name in tuple_options:
-        arg = args[name]
-        # ensure that our tuple arguments are always tuples, and not strings
-        if not hasattr(arg, "__iter__"):
-            arg = (arg,)
-
-        if name == "target_types":
-            for type in arg:
-                types.append("--%s" % type)
-        elif name == 'mgsnode':
-            for mgsnode in arg:
-                options.append("--%s=%s" % (name, mgsnode))
-        else:
-            if len(arg) > 0:
-                options.append("--%s=%s" % (name, ",".join(arg)))
-
-    flag_options = {
-        'dryrun': '--dryrun',
-        'reformat': '--reformat',
-        'iam_dir': '--iam-dir',
-        'verbose': '--verbose',
-        'quiet': '--quiet',
-    }
-    for arg in flag_options:
-        if args[arg]:
-            options.append("%s" % flag_options[arg])
-
-    dict_options = ["param"]
-    for name in dict_options:
-        arg = args[name]
-        for key in arg:
-            if arg[key] is not None:
-                options.append("--%s %s=%s" % (name, key, __sanitize_arg(arg[key])))
-
-    # everything else
-    handled = set(flag_options.keys() + tuple_options + dict_options)
-    for name in set(args.keys()) - handled:
-        if name == "device":
-            continue
-        value = args[name]
-        if value != '':
-            options.append("--%s=%s" % (name, __sanitize_arg(value)))
-
-    cmd = "mkfs.lustre %s %s %s" % (" ".join(types), " ".join(options), device)
->>>>>>> 1a97c7d3
 
     shell.try_run(['tunefs.lustre'] + options + [device])
 
