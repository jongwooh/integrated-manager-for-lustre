--- conflicted
+++ resolved
@@ -7,21 +7,13 @@
 [dependencies]
 bytes = "0.5"
 futures = "0.3"
-<<<<<<< HEAD
-iml-fs = { path = "../iml-fs", version = "0.3" }
-iml-manager-env = { path = "../iml-manager-env", version = "0.3" }
-iml-orm = { path = "../iml-orm", version = "0.3", features = ["postgres-interop"] }
-iml-tracing = { version = "0.2", path="../iml-tracing"}
+iml-fs = {path = "../iml-fs", version = "0.3"}
+iml-manager-env = {path = "../iml-manager-env", version = "0.3"}
+iml-orm = {path = "../iml-orm", version = "0.3"}
+iml-tracing = {version = "0.2", path = "../iml-tracing"}
 serde_json = "1.0"
 thiserror = "1.0"
-tokio = "0.2"
-=======
-iml-fs = {path = "../iml-fs", version = "0.3"}
-iml-manager-env = {path = "../iml-manager-env", version = "0.3"}
-iml-tracing = {version = "0.2", path = "../iml-tracing"}
 tokio = {version = "0.2", features = ["rt-threaded"]}
-tracing = "0.1"
->>>>>>> 4905f9e9
 warp = "0.2"
 
 [dev-dependencies]
