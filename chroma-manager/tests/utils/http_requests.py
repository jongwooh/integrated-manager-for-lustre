--- conflicted
+++ resolved
@@ -16,12 +16,8 @@
     def __init__(self, server_http_url = '', *args, **kwargs):
         self.server_http_url = server_http_url
         self.session = requests.session()
-<<<<<<< HEAD
-        self.session.headers = {"Accept": "application/json", "Content-type": "application/json"}
-=======
         self.session.headers = {"Accept": "application/json",
                                 "Content-type": "application/json"}
->>>>>>> 14cee111
         self.session.verify = False
 
     def get(self, url, **kwargs):
