--- conflicted
+++ resolved
@@ -395,16 +395,6 @@
                     server['address'],
                     'service chroma-agent stop'
                 )
-<<<<<<< HEAD
-                # Remove all agent configuration
-=======
-
-                # FIXME: chroma-agent restart is unreliable
-                self._ssh_address(
-                    server['address'],
-                    'killall -9 chroma-agent-daemon'
-                )
->>>>>>> 3cd43b22
                 self._ssh_address(
                     server['address'],
                     'rm -rf /var/lib/chroma/*',
