--- conflicted
+++ resolved
@@ -60,33 +60,17 @@
     @extract_request_args('hostname')
     def run(self,request,hostname):
         from monitor.tasks import test_host_contact
-<<<<<<< HEAD
         from configure.models import Monitor
         host = ManagedHost(address = hostname)
         host.monitor = Monitor(host = host)
         job = test_host_contact.delay(host)
-        return {'task_id': job.task_id}
-
-=======
-        from configure.models import SshMonitor
-        host, ssh_monitor = SshMonitor.from_string(hostname)
-        transition_job = test_host_contact.delay(host, ssh_monitor)
-        return {'task_id': transition_job.task_id, 'status': transition_job.status}
->>>>>>> 49231f14
+        return {'task_id': job.task_id, 'status': job.status}
 
 class AddHost(AnonymousRequestHandler):
     @extract_request_args('hostname')
     def run(self,request,hostname):
-<<<<<<< HEAD
-        ManagedHost.create_from_string(hostname)
-        return {
-                'host': hostname,
-                'status': 'added'
-               }
-=======
         host = ManagedHost.create_from_string(hostname)
-        return {'host_id':host.id,'host': host.address,'status': 'true'}
->>>>>>> 49231f14
+        return {'host_id':host.id, 'host': host.address, 'status': 'added'}
 
 class RemoveHost(AnonymousRequestHandler):
     @extract_request_args('hostid')
